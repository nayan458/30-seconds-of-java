/*
 * MIT License
 *
 * Copyright (c) 2017-2019 Ilkka Seppälä
 *
 * Permission is hereby granted, free of charge, to any person obtaining a copy
 * of this software and associated documentation files (the "Software"), to deal
 * in the Software without restriction, including without limitation the rights
 * to use, copy, modify, merge, publish, distribute, sublicense, and/or sell
 * copies of the Software, and to permit persons to whom the Software is
 * furnished to do so, subject to the following conditions:
 *
 * The above copyright notice and this permission notice shall be included in all
 * copies or substantial portions of the Software.
 *
 * THE SOFTWARE IS PROVIDED "AS IS", WITHOUT WARRANTY OF ANY KIND, EXPRESS OR
 * IMPLIED, INCLUDING BUT NOT LIMITED TO THE WARRANTIES OF MERCHANTABILITY,
 * FITNESS FOR A PARTICULAR PURPOSE AND NONINFRINGEMENT. IN NO EVENT SHALL THE
 * AUTHORS OR COPYRIGHT HOLDERS BE LIABLE FOR ANY CLAIM, DAMAGES OR OTHER
 * LIABILITY, WHETHER IN AN ACTION OF CONTRACT, TORT OR OTHERWISE, ARISING FROM,
 * OUT OF OR IN CONNECTION WITH THE SOFTWARE OR THE USE OR OTHER DEALINGS IN THE
 * SOFTWARE.
 */
import java.awt.AWTException;
import java.awt.Rectangle;
import java.awt.Robot;
import java.awt.Toolkit;
import java.awt.image.BufferedImage;
import java.io.File;
import java.io.FileInputStream;
import java.io.FileOutputStream;
import java.io.IOException;
import java.lang.reflect.Field;
import java.net.HttpURLConnection;
import java.net.URI;
import java.net.URL;
import java.net.URLConnection;
import java.net.URLEncoder;
import java.net.http.HttpClient;
import java.net.http.HttpRequest;
import java.net.http.HttpRequest.BodyPublishers;
import java.net.http.HttpResponse;
import java.net.http.HttpResponse.BodyHandlers;
import java.nio.charset.StandardCharsets;
import java.nio.file.Files;
import java.nio.file.Paths;
import java.text.ParseException;
import java.text.SimpleDateFormat;
import java.util.ArrayList;
import java.util.Arrays;
import java.util.Collections;
import java.util.Date;
import java.util.HashMap;
import java.util.List;
import java.util.StringJoiner;
import java.util.stream.Collectors;
import java.util.zip.ZipEntry;
import java.util.zip.ZipOutputStream;
import javax.imageio.ImageIO;

/*
 * 30 Seconds of Java code library
 *
 */
public class Library {
  /**
   * Generic 2 array concatenation
   * Credits: Joachim Sauer https://stackoverflow.com/questions/80476/how-can-i-concatenate-two-arrays-in-java
   * @param first is the first array (not null)
   * @param second is the second array (not null)
   * @param <T> the element type
   * @return concatenated array
   */
  public static <T> T[] arrayConcat(T[] first, T[] second) {
    var result = Arrays.copyOf(first, first.length + second.length);
    System.arraycopy(second, 0, result, first.length, second.length);
    return result;
  }

  /**
   * Generic N array concatenation
   * Credits: Joachim Sauer https://stackoverflow.com/questions/80476/how-can-i-concatenate-two-arrays-in-java
   * @param first is the first array (not null)
   * @param rest the rest of the arrays (optional)
   * @param <T> the element type
   * @return concatenated array
   */
  public static <T> T[] multiArrayConcat(T[] first, T[]... rest) {
    var totalLength = first.length;
    for (var array : rest) {
      totalLength += array.length;
    }
    var result = Arrays.copyOf(first, totalLength);
    var offset = first.length;
    for (var array : rest) {
      System.arraycopy(array, 0, result, offset, array.length);
      offset += array.length;
    }
    return result;
  }

  /**
   * Returns true if all elements in array are equal.
   * @param arr the array to check (not null)
   * @param <T> the element type
   * @return true if all elements in the array are equal
   */
  public static <T> boolean allEqual(T[] arr) {
    return Arrays.stream(arr).distinct().count() == 1;
  }

  /**
   * Returns the maximum integer from the array using reduction
   * @param arr the array of integers (not null)
   * @return the maximum element from the array
   */
  public static int findMax(int[] arr) {
    return Arrays.stream(arr).reduce(Integer.MIN_VALUE, Integer::max);
  }

  /**
   * Recursive Fibonacci series.
   * Works only for small n and is spectacularly inefficient
   * @param n given number
   * @return fibonacci number for given n
   */
  public static int fibonacci(int n) {
    if (n <= 1) {
      return n;
    } else {
      return fibonacci(n - 1) + fibonacci(n - 2);
    }
  }

  /**
   * Factorial.
   * Works only for small numbers
   * @param number for which factorial is to be calculated for
   * @return factorial
   */
  public static int factorial(int number) {
    var result = 1;
    for (var factor = 2; factor <= number; factor++) {
      result *= factor;
    }
    return result;
  }

  /**
   * Reverse string.
   * @param s the string to reverse
   * @return reversed string
   */
  public static String reverseString(String s) {
    return new StringBuilder(s).reverse().toString();
  }

  /**
   * Read file as list of strings.
   * @param filename the filename to read from
   * @return list of strings
   * @throws IOException if an I/O error occurs
   */
  public static List<String> readLines(String filename) throws IOException {
    return Files.readAllLines(Paths.get(filename));
  }

  /**
   * Capture screenshot and save it to PNG file.
   * Credits: https://viralpatel.net/blogs/how-to-take-screen-shots-in-java-taking-screenshots-java/
   * @param filename the name of the file
   * @throws AWTException if the platform configuration does not allow low-level input control
   * @throws IOException if an I/O error occurs
   */
  public static void captureScreen(String filename) throws AWTException, IOException {
    var screenSize = Toolkit.getDefaultToolkit().getScreenSize();
    var screenRectangle = new Rectangle(screenSize);
    var robot = new Robot();
    var image = robot.createScreenCapture(screenRectangle);
    ImageIO.write(image, "png", new File(filename));
  }

  /**
   * Convert string to date.
   * @param date the date string
   * @param format expected date format
   * @return Date
   * @throws ParseException in case of an unparseable date string
   */
  public static Date stringToDate(String date, String format) throws ParseException {
    var simpleDateFormat = new SimpleDateFormat(format);
    return simpleDateFormat.parse(date);
  }

  /**
   * List directories.
   * @param path the path where to look
   * @return array of File
   */
  public static File[] listDirectories(String path) {
    return new File(path).listFiles(File::isDirectory);
  }

  /**
   * Checks if given string is palindrome (same forward and backward).
   * Skips non-letter characters
   * Credits: https://github.com/kousen/java_8_recipes
   * @param s string to check
   * @return true if palindrome
   */
  public static boolean isPalindrome(String s) {
    var sb = new StringBuilder();
    for (var c : s.toCharArray()) {
      if (Character.isLetter(c)) {
        sb.append(c);
      }
    }
    var forward = sb.toString().toLowerCase();
    var backward = sb.reverse().toString().toLowerCase();
    return forward.equals(backward);
  }

  /**
  * Checks if two words are anagrams (contains same characters with same frequency in any order).
  * @param s1 The first string to be checked
  * @param s2 The second string to be checked
  * @return true if they are anagrams of each other
  */
  public static boolean isAnagram(String s1, String s2) {
    var l1 = s1.length();
    var l2 = s2.length();
    var arr1 = new int[256];
    var arr2 = new int[256];
    if (l1 != l2) {
      return false;
    }
    for (var i = 0; i < l1; i++) {
      arr1[s1.charAt(i)]++;
      arr2[s2.charAt(i)]++;
    }
    return Arrays.equals(arr1, arr2);
  }

  /**
   * List files in directory.
   * @param folder the path where to look
   * @return array of File
   */
  public static File[] listFilesInDirectory(File folder) {
    return folder.listFiles(File::isFile);
  }

  /**
   * Recursively list all the files in directory.
   * @param path the path to start the search from
   * @return list of all files
   */
  public static List<File> listAllFiles(String path) {
    var all = new ArrayList<File>();
    var list = new File(path).listFiles();
    if (list != null) {  // In case of access error, list is null
      for (var f : list) {
        if (f.isDirectory()) {
          all.addAll(listAllFiles(f.getAbsolutePath()));
        } else {
          all.add(f.getAbsoluteFile());
        }
      }
    }
    return all;
  }

  /**
   * Generate random lottery numbers.
   * @param numNumbers how many performLottery numbers are available (e.g. 49)
   * @param numbersToPick how many numbers the player needs to pick (e.g. 6)
   * @return array with the random numbers
   */
  public static Integer[] performLottery(int numNumbers, int numbersToPick) {
    var numbers = new ArrayList<Integer>();
    for (var i = 0; i < numNumbers; i++) {
      numbers.add(i + 1);
    }
    Collections.shuffle(numbers);
    return numbers.subList(0, numbersToPick).toArray(new Integer[numbersToPick]);
  }

  /**
   * Zip single file.
   * @param srcFilename the filename of the source file
   * @param zipFilename the filename of the destination zip file
   * @throws IOException if an I/O error occurs
   */
  public static void zipFile(String srcFilename, String zipFilename) throws IOException {
    var srcFile = new File(srcFilename);
    try (
        var fileOut = new FileOutputStream(zipFilename);
        var zipOut = new ZipOutputStream(fileOut);
        var fileIn = new FileInputStream(srcFile);
    ) {
      var zipEntry = new ZipEntry(srcFile.getName());
      zipOut.putNextEntry(zipEntry);
      final var bytes = new byte[1024];
      int length;
      while ((length = fileIn.read(bytes)) >= 0) {
        zipOut.write(bytes, 0, length);
      }
    }
  }

  /**
   * Zip multiples files.
   * @param srcFilenames array of source file names
   * @param zipFilename the filename of the destination zip file
   * @throws IOException if an I/O error occurs
   */
  public static void zipFiles(String[] srcFilenames, String zipFilename) throws IOException {
    try (
        var fileOut = new FileOutputStream(zipFilename);
        var zipOut = new ZipOutputStream(fileOut);
    ) {
      for (var i = 0; i < srcFilenames.length; i++) {
        var srcFile = new File(srcFilenames[i]);
        try (var fileIn = new FileInputStream(srcFile)) {
          var zipEntry = new ZipEntry(srcFile.getName());
          zipOut.putNextEntry(zipEntry);
          final var bytes = new byte[1024];
          int length;
          while ((length = fileIn.read(bytes)) >= 0) {
            zipOut.write(bytes, 0, length);
          }
        }
      }
    }
  }

  /**
   * Sort an array with quicksort algorithm.
   * @param arr array to sort
   * @param left left index where to begin sort (e.g. 0)
   * @param right right index where to end sort (e.g. array length - 1)
   */
  public static void quickSort(int[] arr, int left, int right) {
    var pivotIndex = left + (right - left) / 2;
    var pivotValue = arr[pivotIndex];
    var i = left;
    var j = right;
    while (i <= j) {
      while (arr[i] < pivotValue) {
        i++;
      }
      while (arr[j] > pivotValue) {
        j--;
      }
      if (i <= j) {
        var tmp = arr[i];
        arr[i] = arr[j];
        arr[j] = tmp;
        i++;
        j--;
      }
      if (left < i) {
        quickSort(arr, left, j);
      }
      if (right > i) {
        quickSort(arr, i, right);
      }
    }
  }

  /**
   * Performs HTTP GET request.
   * @param uri the URI of the connection
   * @return response object
   * @throws Exception i/o error, interruption error, etc
   */
  public static HttpResponse<String> httpGet(String uri) throws Exception {
    var client = HttpClient.newHttpClient();
    var request = HttpRequest.newBuilder()
        .uri(URI.create(uri))
        .build();
    return client.send(request, BodyHandlers.ofString());
  }

  /**
   * Performs HTTP POST request.
   * Credits https://stackoverflow.com/questions/3324717/sending-http-post-request-in-java
   * @param address the URL of the connection in String format, like "http://www.google.com"
   * @param arguments the body of the POST request, as a HashMap
   * @return response object
   * @throws IOException if an I/O error occurs
   * @throws InterruptedException if the operation is interrupted
   */
  public static HttpResponse<String> httpPost(String address, HashMap<String, String> arguments)
      throws IOException, InterruptedException {
    var sj = new StringJoiner("&");
    for (var entry : arguments.entrySet()) {
      sj.add(URLEncoder.encode(entry.getKey(), "UTF-8") + "="
          + URLEncoder.encode(entry.getValue(), "UTF-8"));
    }
    var out = sj.toString().getBytes(StandardCharsets.UTF_8);
    var request = HttpRequest.newBuilder()
        .uri(URI.create(address))
        .headers("Content-Type", "application/x-www-form-urlencoded; charset=UTF-8")
        .POST(BodyPublishers.ofByteArray(out))
        .build();

    return HttpClient.newHttpClient().send(request, BodyHandlers.ofString());
  }

  /**
   * Checks if given number is a prime number.
   * Prime number is a number that is greater than 1 and divided by 1 or itself only
   * Credits: https://en.wikipedia.org/wiki/Prime_number
   * @param number number to check prime
   * @return true if prime
   */
  public static boolean isPrime(int number) {
    if (number < 3) {
      return true;
    }
    // check if n is a multiple of 2
    if (number % 2 == 0) {
      return false;
    }
    // if not, then just check the odds
    for (var i = 3; i * i <= number; i += 2) {
      if (number % i == 0) {
        return false;
      }
    }
    return true;
  }

  /**
   * Greatest common divisor calculation.
   * @param a one of the numbers whose gcd is to be computed
   * @param b other number whose gcd is to be computed
   * @return gcd of the two numbers
   */
  public static int gcd(int a, int b) {
    if (b == 0) {
      return a;
    }
    return gcd(b, a % b);
  }

  /**
   * Print all declared methods of the class
   * @param cls Tested class
   * @return list of methods name
   */
  public static List<String> getAllMethods(final Class<?> cls) {
    var list = new ArrayList<String>();
    for (var method : cls.getDeclaredMethods()) {
      list.add(method.getName());
    }
    return list;
  }
  
  /**
   * Print all declared public field names of the class or the interface the class extends
   * @param cls Tested class
   * @return list of name of public fields
   */
  public static List<String> getAllFieldNames(final Class<?> cls) {
    return Arrays.stream(cls.getFields())
            .map(Field::getName)
            .collect(Collectors.toList());
  }

  /**
   * Sort an array with bubbleSort algorithm.
   * @param arr array to sort
   */
  public static void bubbleSort(int[] arr) {
    var lastIndex = arr.length - 1;

    for (var j = 0; j < lastIndex; j++) {
      for (var i = 0; i < lastIndex - j; i++) {
        if (arr[i] > arr[i + 1]) {
          var tmp = arr[i];
          arr[i] = arr[i + 1];
          arr[i + 1] = tmp;
        }
      }
    }
  }

<<<<<<< HEAD
  


=======
  /**
   * Sort an array with selectionSort algorithm.
   * @param arr array to sort
   */
  public static void selectionSort(int arr[]) {
    var len = arr.length;

    for (var i = 0; i < len - 1; i++) {
      var minIndex = i;

      for (var j = i + 1; j < len; j++) {
        if(arr[j] < arr[minIndex])
          minIndex = j;
      }

      var tmp = arr[minIndex];
      arr[minIndex] = arr[i];
      arr[i] = tmp;
    }
  }
>>>>>>> 124987f7
}<|MERGE_RESOLUTION|>--- conflicted
+++ resolved
@@ -486,12 +486,7 @@
       }
     }
   }
-
-<<<<<<< HEAD
   
-
-
-=======
   /**
    * Sort an array with selectionSort algorithm.
    * @param arr array to sort
@@ -512,5 +507,4 @@
       arr[i] = tmp;
     }
   }
->>>>>>> 124987f7
 }