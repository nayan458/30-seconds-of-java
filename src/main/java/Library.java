/*
 * MIT License
 *
 * Copyright (c) 2017-2019 Ilkka Seppälä
 *
 * Permission is hereby granted, free of charge, to any person obtaining a copy
 * of this software and associated documentation files (the "Software"), to deal
 * in the Software without restriction, including without limitation the rights
 * to use, copy, modify, merge, publish, distribute, sublicense, and/or sell
 * copies of the Software, and to permit persons to whom the Software is
 * furnished to do so, subject to the following conditions:
 *
 * The above copyright notice and this permission notice shall be included in all
 * copies or substantial portions of the Software.
 *
 * THE SOFTWARE IS PROVIDED "AS IS", WITHOUT WARRANTY OF ANY KIND, EXPRESS OR
 * IMPLIED, INCLUDING BUT NOT LIMITED TO THE WARRANTIES OF MERCHANTABILITY,
 * FITNESS FOR A PARTICULAR PURPOSE AND NONINFRINGEMENT. IN NO EVENT SHALL THE
 * AUTHORS OR COPYRIGHT HOLDERS BE LIABLE FOR ANY CLAIM, DAMAGES OR OTHER
 * LIABILITY, WHETHER IN AN ACTION OF CONTRACT, TORT OR OTHERWISE, ARISING FROM,
 * OUT OF OR IN CONNECTION WITH THE SOFTWARE OR THE USE OR OTHER DEALINGS IN THE
 * SOFTWARE.
 */
import java.awt.AWTException;
import java.awt.Rectangle;
import java.awt.Robot;
import java.awt.Toolkit;
import java.awt.image.BufferedImage;
import java.io.File;
import java.io.FileInputStream;
import java.io.FileOutputStream;
import java.io.IOException;
import java.lang.reflect.Field;
import java.net.HttpURLConnection;
import java.net.URI;
import java.net.URL;
import java.net.URLConnection;
import java.net.URLEncoder;
import java.net.http.HttpClient;
import java.net.http.HttpRequest;
import java.net.http.HttpRequest.BodyPublishers;
import java.net.http.HttpResponse;
import java.net.http.HttpResponse.BodyHandlers;
import java.nio.charset.StandardCharsets;
import java.nio.file.Files;
import java.nio.file.Paths;
import java.text.ParseException;
import java.text.SimpleDateFormat;
import java.util.ArrayList;
import java.util.Arrays;
import java.util.Collections;
import java.util.Date;
import java.util.HashMap;
import java.util.List;
import java.util.StringJoiner;
import java.util.stream.Collectors;
import java.util.zip.ZipEntry;
import java.util.zip.ZipOutputStream;
import javax.imageio.ImageIO;

/*
 * 30 Seconds of Java code library
 *
 */
public class Library {
  /**
   * Generic 2 array concatenation
   * Credits: Joachim Sauer https://stackoverflow.com/questions/80476/how-can-i-concatenate-two-arrays-in-java
   * @param first is the first array (not null)
   * @param second is the second array (not null)
   * @param <T> the element type
   * @return concatenated array
   */
  public static <T> T[] arrayConcat(T[] first, T[] second) {
    var result = Arrays.copyOf(first, first.length + second.length);
    System.arraycopy(second, 0, result, first.length, second.length);
    return result;
  }

  /**
   * Generic N array concatenation
   * Credits: Joachim Sauer https://stackoverflow.com/questions/80476/how-can-i-concatenate-two-arrays-in-java
   * @param first is the first array (not null)
   * @param rest the rest of the arrays (optional)
   * @param <T> the element type
   * @return concatenated array
   */
  public static <T> T[] multiArrayConcat(T[] first, T[]... rest) {
    var totalLength = first.length;
    for (var array : rest) {
      totalLength += array.length;
    }
    var result = Arrays.copyOf(first, totalLength);
    var offset = first.length;
    for (var array : rest) {
      System.arraycopy(array, 0, result, offset, array.length);
      offset += array.length;
    }
    return result;
  }

  /**
   * Returns true if all elements in array are equal.
   * @param arr the array to check (not null)
   * @param <T> the element type
   * @return true if all elements in the array are equal
   */
  public static <T> boolean allEqual(T[] arr) {
    return Arrays.stream(arr).distinct().count() == 1;
  }

  /**
   * Recursive Fibonacci series.
   * Works only for small n and is spectacularly inefficient
   * @param n given number
   * @return fibonacci number for given n
   */
  public static int fibonacci(int n) {
    if (n <= 1) {
      return n;
    } else {
      return fibonacci(n - 1) + fibonacci(n - 2);
    }
  }

  /**
   * Factorial.
   * Works only for small numbers
   * @param number for which factorial is to be calculated for
   * @return factorial
   */
  public static int factorial(int number) {
    var result = 1;
    for (var factor = 2; factor <= number; factor++) {
      result *= factor;
    }
    return result;
  }

  /**
   * Reverse string.
   * @param s the string to reverse
   * @return reversed string
   */
  public static String reverseString(String s) {
    return new StringBuilder(s).reverse().toString();
  }

  /**
   * Read file as list of strings.
   * @param filename the filename to read from
   * @return list of strings
   * @throws IOException if an I/O error occurs
   */
  public static List<String> readLines(String filename) throws IOException {
    return Files.readAllLines(Paths.get(filename));
  }

  /**
   * Capture screenshot and save it to PNG file.
   * Credits: https://viralpatel.net/blogs/how-to-take-screen-shots-in-java-taking-screenshots-java/
   * @param filename the name of the file
   * @throws AWTException if the platform configuration does not allow low-level input control
   * @throws IOException if an I/O error occurs
   */
  public static void captureScreen(String filename) throws AWTException, IOException {
    var screenSize = Toolkit.getDefaultToolkit().getScreenSize();
    var screenRectangle = new Rectangle(screenSize);
    var robot = new Robot();
    var image = robot.createScreenCapture(screenRectangle);
    ImageIO.write(image, "png", new File(filename));
  }

  /**
   * Convert string to date.
   * @param date the date string
   * @param format expected date format
   * @return Date
   * @throws ParseException in case of an unparseable date string
   */
  public static Date stringToDate(String date, String format) throws ParseException {
    var simpleDateFormat = new SimpleDateFormat(format);
    return simpleDateFormat.parse(date);
  }

  /**
   * List directories.
   * @param path the path where to look
   * @return array of File
   */
  public static File[] listDirectories(String path) {
    return new File(path).listFiles(File::isDirectory);
  }

  /**
   * Checks if given string is palindrome (same forward and backward).
   * Skips non-letter characters
   * Credits: https://github.com/kousen/java_8_recipes
   * @param s string to check
   * @return true if palindrome
   */
  public static boolean isPalindrome(String s) {
    var sb = new StringBuilder();
    for (var c : s.toCharArray()) {
      if (Character.isLetter(c)) {
        sb.append(c);
      }
    }
    var forward = sb.toString().toLowerCase();
    var backward = sb.reverse().toString().toLowerCase();
    return forward.equals(backward);
  }

  /**
  * Checks if two words are anagrams (contains same characters with same frequency in any order).
  * @param s1 The first string to be checked
  * @param s2 The second string to be checked
  * @return true if they are anagrams of each other
  */
  public static boolean isAnagram(String s1, String s2) {
    var l1 = s1.length();
    var l2 = s2.length();
    var arr1 = new int[256];
    var arr2 = new int[256];
    if (l1 != l2) {
      return false;
    }
    for (var i = 0; i < l1; i++) {
      arr1[s1.charAt(i)]++;
      arr2[s2.charAt(i)]++;
    }
    return Arrays.equals(arr1, arr2);
  }

  /**
   * List files in directory.
   * @param folder the path where to look
   * @return array of File
   */
  public static File[] listFilesInDirectory(File folder) {
    return folder.listFiles(File::isFile);
  }

  /**
   * Recursively list all the files in directory.
   * @param path the path to start the search from
   * @return list of all files
   */
  public static List<File> listAllFiles(String path) {
    var all = new ArrayList<File>();
    var list = new File(path).listFiles();
    if (list != null) {  // In case of access error, list is null
      for (var f : list) {
        if (f.isDirectory()) {
          all.addAll(listAllFiles(f.getAbsolutePath()));
        } else {
          all.add(f.getAbsoluteFile());
        }
      }
    }
    return all;
  }

  /**
   * Generate random lottery numbers.
   * @param numNumbers how many performLottery numbers are available (e.g. 49)
   * @param numbersToPick how many numbers the player needs to pick (e.g. 6)
   * @return array with the random numbers
   */
  public static Integer[] performLottery(int numNumbers, int numbersToPick) {
    var numbers = new ArrayList<Integer>();
    for (var i = 0; i < numNumbers; i++) {
      numbers.add(i + 1);
    }
    Collections.shuffle(numbers);
    return numbers.subList(0, numbersToPick).toArray(new Integer[numbersToPick]);
  }

  /**
   * Zip single file.
   * @param srcFilename the filename of the source file
   * @param zipFilename the filename of the destination zip file
   * @throws IOException if an I/O error occurs
   */
  public static void zipFile(String srcFilename, String zipFilename) throws IOException {
    var srcFile = new File(srcFilename);
    try (
        var fileOut = new FileOutputStream(zipFilename);
        var zipOut = new ZipOutputStream(fileOut);
        var fileIn = new FileInputStream(srcFile);
    ) {
      var zipEntry = new ZipEntry(srcFile.getName());
      zipOut.putNextEntry(zipEntry);
      final var bytes = new byte[1024];
      int length;
      while ((length = fileIn.read(bytes)) >= 0) {
        zipOut.write(bytes, 0, length);
      }
    }
  }

  /**
   * Zip multiples files.
   * @param srcFilenames array of source file names
   * @param zipFilename the filename of the destination zip file
   * @throws IOException if an I/O error occurs
   */
  public static void zipFiles(String[] srcFilenames, String zipFilename) throws IOException {
    try (
        var fileOut = new FileOutputStream(zipFilename);
        var zipOut = new ZipOutputStream(fileOut);
    ) {
      for (var i = 0; i < srcFilenames.length; i++) {
        var srcFile = new File(srcFilenames[i]);
        try (var fileIn = new FileInputStream(srcFile)) {
          var zipEntry = new ZipEntry(srcFile.getName());
          zipOut.putNextEntry(zipEntry);
          final var bytes = new byte[1024];
          int length;
          while ((length = fileIn.read(bytes)) >= 0) {
            zipOut.write(bytes, 0, length);
          }
        }
      }
    }
  }

  /**
   * Sort an array with quicksort algorithm.
   * @param arr array to sort
   * @param left left index where to begin sort (e.g. 0)
   * @param right right index where to end sort (e.g. array length - 1)
   */
  public static void quickSort(int[] arr, int left, int right) {
    var pivotIndex = left + (right - left) / 2;
    var pivotValue = arr[pivotIndex];
    var i = left;
    var j = right;
    while (i <= j) {
      while (arr[i] < pivotValue) {
        i++;
      }
      while (arr[j] > pivotValue) {
        j--;
      }
      if (i <= j) {
        var tmp = arr[i];
        arr[i] = arr[j];
        arr[j] = tmp;
        i++;
        j--;
      }
      if (left < i) {
        quickSort(arr, left, j);
      }
      if (right > i) {
        quickSort(arr, i, right);
      }
    }
  }

  /**
   * Performs HTTP GET request.
   * @param uri the URI of the connection
   * @return response object
   * @throws Exception i/o error, interruption error, etc
   */
  public static HttpResponse<String> httpGet(String uri) throws Exception {
    var client = HttpClient.newHttpClient();
    var request = HttpRequest.newBuilder()
        .uri(URI.create(uri))
        .build();
    return client.send(request, BodyHandlers.ofString());
  }

  /**
   * Performs HTTP POST request.
   * Credits https://stackoverflow.com/questions/3324717/sending-http-post-request-in-java
   * @param address the URL of the connection in String format, like "http://www.google.com"
   * @param arguments the body of the POST request, as a HashMap
   * @return response object
   * @throws IOException if an I/O error occurs
   * @throws InterruptedException if the operation is interrupted
   */
  public static HttpResponse<String> httpPost(String address, HashMap<String, String> arguments)
      throws IOException, InterruptedException {
    var sj = new StringJoiner("&");
    for (var entry : arguments.entrySet()) {
      sj.add(URLEncoder.encode(entry.getKey(), "UTF-8") + "="
          + URLEncoder.encode(entry.getValue(), "UTF-8"));
    }
    var out = sj.toString().getBytes(StandardCharsets.UTF_8);
    var request = HttpRequest.newBuilder()
        .uri(URI.create(address))
        .headers("Content-Type", "application/x-www-form-urlencoded; charset=UTF-8")
        .POST(BodyPublishers.ofByteArray(out))
        .build();

    return HttpClient.newHttpClient().send(request, BodyHandlers.ofString());
  }

  /**
   * Checks if given number is a prime number.
   * Prime number is a number that is greater than 1 and divided by 1 or itself only
   * Credits: https://en.wikipedia.org/wiki/Prime_number
   * @param number number to check prime
   * @return true if prime
   */
  public static boolean isPrime(int number) {
    if (number < 3) {
      return true;
    }
    // check if n is a multiple of 2
    if (number % 2 == 0) {
      return false;
    }
    // if not, then just check the odds
    for (var i = 3; i * i <= number; i += 2) {
      if (number % i == 0) {
        return false;
      }
    }
    return true;
  }

  /**
   * Greatest common divisor calculation.
   * @param a one of the numbers whose gcd is to be computed
   * @param b other number whose gcd is to be computed
   * @return gcd of the two numbers
   */
  public static int gcd(int a, int b) {
    if (b == 0) {
      return a;
    }
    return gcd(b, a % b);
  }

  /**
   * Print all declared methods of the class
   * @param cls Tested class
   * @return list of methods name
   */
  public static List<String> getAllMethods(final Class<?> cls) {
    var list = new ArrayList<String>();
    for (var method : cls.getDeclaredMethods()) {
      list.add(method.getName());
    }
    return list;
  }

  /**
<<<<<<< HEAD
   * Print all declared public field names of the class or the interface the class extends
   * @param cls Tested class
   * @return list of name of public fields
   */
  public static List<String> getAllFieldNames(final Class<?> cls) {
    return Arrays.stream(cls.getFields())
            .map(Field::getName)
            .collect(Collectors.toList());
=======
   * Sort an array with bubbleSort algorithm.
   * @param arr array to sort
   */
  public static void bubbleSort(int[] arr) {
    var lastIndex = arr.length - 1;

    for (var j = 0; j < lastIndex; j++) {
      for (var i = 0; i < lastIndex - j; i++) {
        if (arr[i] > arr[i + 1]) {
          var tmp = arr[i];
          arr[i] = arr[i + 1];
          arr[i + 1] = tmp;
        }
      }
    }
>>>>>>> 2e259432
  }
}<|MERGE_RESOLUTION|>--- conflicted
+++ resolved
@@ -448,9 +448,8 @@
     }
     return list;
   }
-
-  /**
-<<<<<<< HEAD
+  
+  /**
    * Print all declared public field names of the class or the interface the class extends
    * @param cls Tested class
    * @return list of name of public fields
@@ -459,7 +458,9 @@
     return Arrays.stream(cls.getFields())
             .map(Field::getName)
             .collect(Collectors.toList());
-=======
+  }
+
+  /**
    * Sort an array with bubbleSort algorithm.
    * @param arr array to sort
    */
@@ -475,6 +476,5 @@
         }
       }
     }
->>>>>>> 2e259432
   }
 }