--- conflicted
+++ resolved
@@ -22,7 +22,12 @@
  * SOFTWARE.
  */
 import static org.hamcrest.Matchers.containsString;
-import static org.junit.Assert.*;
+import static org.junit.Assert.assertArrayEquals;
+import static org.junit.Assert.assertEquals;
+import static org.junit.Assert.assertFalse;
+import static org.junit.Assert.assertThat;
+import static org.junit.Assert.assertTrue;
+import static org.junit.Assert.fail;
 
 import java.awt.AWTException;
 import java.awt.HeadlessException;
@@ -72,30 +77,6 @@
     assertEquals(multiple.length, 28);
     try {
       var doubles = Library.multiArrayConcat(null, null, null, null);
-      fail("Did not throw NPE as expected");
-    } catch (NullPointerException e) {
-      // expected behaviour, everything is fine
-    }
-  }
-
-  /**
-   * Tests for {@link Library#allEqual(Object[])}.
-   */
-  @Test
-  public void testAllEqual() {
-    var intArray = new Integer[5];
-    assertTrue(Library.allEqual(intArray));
-    intArray[0] = 1;
-    assertFalse(Library.allEqual(intArray));
-    var stringArray = new String[10];
-    Arrays.fill(stringArray, "Hello World");
-    assertTrue(Library.allEqual(stringArray));
-    stringArray[3] = "Bye World";
-    assertFalse(Library.allEqual(stringArray));
-    var doubleArray = new Double[1];
-    assertTrue(Library.allEqual(doubleArray));
-    try {
-      var res = Library.allEqual(null);
       fail("Did not throw NPE as expected");
     } catch (NullPointerException e) {
       // expected behaviour, everything is fine
@@ -347,28 +328,4 @@
     assertEquals(Library.gcd(18, 24), 6);
     assertEquals(Library.gcd(7, 7), 7);
   }
-
-  /**
-<<<<<<< HEAD
-   * Tests for {@link Library#getAllMethods(Class)}.
-   */
-  @Test
-  public void testGetAllMethods() {
-    var list = Library.getAllMethods(Library.class);
-    assertEquals("arrayConcat", list.get(0));
-    assertEquals("multiArrayConcat", list.get(1));
-    assertNotEquals("multiArrayConcat", list.get(0));
-    assertNotEquals("arrayConcat", list.get(1));
-=======
-   * Tests for {@link Library#isAnagram(String, String)}.
-   */
-  @Test
-  public void testIsAnagram() {
-    assertTrue(Library.isAnagram("Aditya","aytdiA"));
-    assertFalse(Library.isAnagram("Aditya","aytida"));
-    assertTrue(Library.isAnagram("~~# @!","~@!#~ "));
-    assertTrue(Library.isAnagram("Mother In Law","hIt Ler woMan"));
-    assertFalse(Library.isAnagram("aa","aaa"));
->>>>>>> 4356fa8e
-  }
 }