--- conflicted
+++ resolved
@@ -23,7 +23,6 @@
 ### Array
 * [Generic two array concatenation](#generic-two-array-concatenation)
 * [Generic N array concatenation](#generic-N-array-concatenation)
-* [Check if all elements of array are equal](#check-if-all-elements-of-array-are-equal)
 
 ### File
 * [List directories](#list-directories)
@@ -51,10 +50,6 @@
 * [Palindrome check](#palindrome-check)
 * [Reverse string](#reverse-string)
 * [String to date](#string-to-date)
-* [Anagram check](#anagram-check)
-
-### Class
-* [Get methods name](#Get-methods-name)
 
 ## Algorithm
 
@@ -122,16 +117,6 @@
         }
         return result;
     }
-```
-
-[⬆ back to top](#table-of-contents)
-
-### Check if all elements of array are equal
-
-```java
-  public static <T> boolean allEqual(T[] arr) {
-    return Arrays.stream(arr).distinct().count() == 1;
-  }
 ```
 
 [⬆ back to top](#table-of-contents)
@@ -406,40 +391,4 @@
     }
 ```
 
-[⬆ back to top](#table-of-contents)
-
-<<<<<<< HEAD
-## Class
-
-### Get methods name
-
-```java
-    public static List<String> getAllMethods(final Class<?> cls) {
-        var list = new ArrayList<String>();
-        for (var method : cls.getDeclaredMethods()) {
-          list.add(method.getName());
-        }
-        return list;
-    }
-=======
-### Anagram Check
-
-```java
-public boolean isAnagram(String s1, String s2) {
-	var l1 = s1.length();
-	var l2 = s2.length();
-	var arr1 = new int[256];
-	var arr2 = new int[256];
-	if (l1 != l2) {
-	  return false;
-	}
-	for (var i = 0; i < l1; i++) {
-	  arr1[s1.charAt(i)]++;
-	  arr2[s2.charAt(i)]++;
-	}
-	return Arrays.equals(arr1, arr2);
-  }
->>>>>>> 4356fa8e
-```
-
 [⬆ back to top](#table-of-contents)