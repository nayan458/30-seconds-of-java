{
<<<<<<< HEAD
  "files": [
    "CONTRIBUTORS.md"
  ],
=======
  "files": ["README.md"],
>>>>>>> 7337799c
  "imageSize": 100,
  "contributorsPerLine": 7,
  "contributorsSortAlphabetically": false,
  "badgeTemplate": "[![All Contributors](https://img.shields.io/badge/all_contributors-<%= contributors.length %>-orange.svg?style=flat-square)](#contributors)",
  "contributorTemplate": "<a href=\"<%= contributor.profile %>\"><img src=\"<%= contributor.avatar_url %>\" width=\"<%= options.imageSize %>px;\" alt=\"\"/><br /><sub><b><%= contributor.name %></b></sub></a>",
  "types": {
    "custom": {
      "symbol": "🔭",
      "description": "A custom contribution type.",
      "link": "[<%= symbol %>](<%= url %> \"<%= description %>\"),"
    }
  },
  "skipCi": true,
  "contributors": [
    {
      "login": "iluwatar",
      "name": "Ilkka Seppälä",
      "avatar_url": "https://avatars1.githubusercontent.com/u/582346?v=4",
      "profile": "https://github.com/iluwatar",
      "contributions": [
        "code"
      ]
    }
  ],
  "projectName": "30-seconds-of-java",
  "projectOwner": "iluwatar",
  "repoType": "github",
  "repoHost": "https://github.com"
}<|MERGE_RESOLUTION|>--- conflicted
+++ resolved
@@ -1,11 +1,7 @@
 {
-<<<<<<< HEAD
   "files": [
-    "CONTRIBUTORS.md"
+    "README.md"
   ],
-=======
-  "files": ["README.md"],
->>>>>>> 7337799c
   "imageSize": 100,
   "contributorsPerLine": 7,
   "contributorsSortAlphabetically": false,
